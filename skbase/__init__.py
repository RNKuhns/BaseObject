--- conflicted
+++ resolved
@@ -25,11 +25,6 @@
     "get_package_metadata",
 ]
 
-<<<<<<< HEAD
-from skbase._base import BaseEstimator, BaseObject
-from skbase._meta import _HeterogenousMetaEstimator
-from skbase.lookup import all_objects, get_package_metadata
-=======
 warnings.warn(
     " ".join(
         [
@@ -44,5 +39,4 @@
         ]
     ),
     DeprecationWarning,
-)
->>>>>>> 6f8f82e9
+)