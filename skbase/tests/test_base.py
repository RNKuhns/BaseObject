# -*- coding: utf-8 -*-
# copyright: skbase developers, BSD-3-Clause License (see LICENSE file)
# Elements of these tests re-use code developed in scikit-learn. These elements
# are copyrighted by the scikit-learn developers, BSD-3-Clause License. For
# conditions see https://github.com/scikit-learn/scikit-learn/blob/main/COPYING
"""Tests for BaseObject universal base class.

tests in this module:

    test_get_class_tags  - tests get_class_tags inheritance logic
    test_get_class_tag   - tests get_class_tag logic, incl default value
    test_get_tags        - tests get_tags inheritance logic
    test_get_tag         - tests get_tag logic, incl default value
    test_set_tags        - tests set_tags logic and related get_tags inheritance

    test_reset           - tests reset logic on a simple, non-composite estimator
    test_reset_composite - tests reset logic on a composite estimator
    test_components      - tests logic for returning components of composite estimator
"""

__author__ = ["fkiraly", "RNKuhns"]

__all__ = [
    "test_get_class_tags",
    "test_get_class_tag",
    "test_get_tags",
    "test_get_tag",
    "test_get_tag_raises",
    "test_set_tags",
    "test_set_tags_works_with_missing_tags_dynamic_attribute",
    "test_clone_tags",
    "test_is_composite",
    "test_components",
    "test_components_raises_error_base_class_is_not_class",
    "test_components_raises_error_base_class_is_not_baseobject_subclass",
    "test_reset",
    "test_reset_composite",
    "test_get_init_signature",
    "test_get_init_signature_raises_error_for_invalid_signature",
    "test_get_param_names",
    "test_get_params",
    "test_get_params_invariance",
    "test_get_params_after_set_params",
    "test_set_params",
    "test_set_params_raises_error_non_existent_param",
    "test_set_params_raises_error_non_interface_composite",
    "test_raises_on_get_params_for_param_arg_not_assigned_to_attribute",
    "test_set_params_with_no_param_to_set_returns_object",
    "test_clone",
    "test_clone_2",
    "test_clone_raises_error_for_nonconforming_objects",
    "test_clone_param_is_none",
    "test_clone_empty_array",
    "test_clone_sparse_matrix",
    "test_clone_nan",
    "test_clone_estimator_types",
    "test_clone_class_rather_than_instance_raises_error",
    "test_baseobject_repr",
    "test_baseobject_str",
    "test_baseobject_repr_mimebundle_",
    "test_repr_html_wraps",
    "test_get_test_params",
    "test_get_test_params_raises_error_when_params_required",
    "test_create_test_instance",
    "test_create_test_instances_and_names",
    "test_has_implementation_of",
    "test_eq_dunder",
]

import inspect
from copy import deepcopy
from typing import Any, Dict, Type

import numpy as np
import pytest
import scipy.sparse as sp

# TODO: Update with import of skbase clone function once implemented
from sklearn.base import clone

from skbase.base import BaseEstimator, BaseObject
<<<<<<< HEAD
from skbase.config import config_context  # type: ignore
=======
from skbase.config import get_config
>>>>>>> ddaa90e0
from skbase.tests.conftest import Child, Parent
from skbase.tests.mock_package.test_mock_package import CompositionDummy


# TODO: Determine if we need to add sklearn style test of
# test_set_params_passes_all_parameters
class ResetTester(BaseObject):
    """Class for testing reset functionality."""

    clsvar = 210

    def __init__(self, a, b=42):
        self.a = a
        self.b = b
        self.c = 84
        super().__init__()

    def foo(self, d=126):
        """Foo gets done."""
        self.d = deepcopy(d)
        self._d = deepcopy(d)
        self.d_ = deepcopy(d)
        self.f__o__o = 252


class InvalidInitSignatureTester(BaseObject):
    """Class for testing invalid signature."""

    def __init__(self, a, *args):
        super().__init__()


class RequiredParam(BaseObject):
    """BaseObject class with _required_parameters."""

    _required_parameters = ["a"]

    def __init__(self, a, b=7):
        self.a = a
        self.b = b
        super().__init__()


class NoParamInterface:
    """Simple class without BaseObject's param interface for testing get_params."""

    def __init__(self, a=7, b=12):
        self.a = a
        self.b = b
        super().__init__()


class Buggy(BaseObject):
    """A buggy BaseObject that does not set its parameters right."""

    def __init__(self, a=None):
        self.a = 1
        self._a = a
        super().__init__()


class ModifyParam(BaseObject):
    """A non-conforming BaseObject that modifyies parameters in init."""

    def __init__(self, a=7):
        self.a = deepcopy(a)
        super().__init__()


@pytest.fixture
def fixture_object():
    """Pytest fixture of BaseObject class."""
    return BaseObject


@pytest.fixture
def fixture_class_parent():
    """Pytest fixture for Parent class."""
    return Parent


@pytest.fixture
def fixture_class_child():
    """Pytest fixture for Child class."""
    return Child


@pytest.fixture
def fixture_class_parent_instance():
    """Pytest fixture for instance of Parent class."""
    return Parent()


@pytest.fixture
def fixture_class_child_instance():
    """Pytest fixture for instance of Child class."""
    return Child()


# Fixture class for testing tag system, object overrides class tags
@pytest.fixture
def fixture_tag_class_object():
    """Fixture class for testing tag system, object overrides class tags."""
    fixture_class_child = Child()
    fixture_class_child._tags_dynamic = {"A": 42424241, "B": 3}
    return fixture_class_child


@pytest.fixture
def fixture_composition_dummy():
    """Pytest fixture for CompositionDummy."""
    return CompositionDummy


@pytest.fixture
def fixture_reset_tester():
    """Pytest fixture for ResetTester."""
    return ResetTester


@pytest.fixture
def fixture_class_child_tags(fixture_class_child: Type[Child]):
    """Pytest fixture for tags of Child."""
    return fixture_class_child.get_class_tags()


@pytest.fixture
def fixture_object_instance_set_tags(fixture_tag_class_object: Child):
    """Fixture class instance to test tag setting."""
    fixture_tag_set = {"A": 42424243, "E": 3}
    return fixture_tag_class_object.set_tags(**fixture_tag_set)


@pytest.fixture
def fixture_object_tags():
    """Fixture object tags."""
    return {"A": 42424241, "B": 3, "C": 1234, "3": "E"}


@pytest.fixture
def fixture_object_set_tags():
    """Fixture object tags."""
    return {"A": 42424243, "B": 3, "C": 1234, "3": "E", "E": 3}


@pytest.fixture
def fixture_object_dynamic_tags():
    """Fixture object tags."""
    return {"A": 42424243, "B": 3, "E": 3}


@pytest.fixture
def fixture_invalid_init():
    """Pytest fixture class for InvalidInitSignatureTester."""
    return InvalidInitSignatureTester


@pytest.fixture
def fixture_required_param():
    """Pytest fixture class for RequiredParam."""
    return RequiredParam


@pytest.fixture
def fixture_buggy():
    """Pytest fixture class for RequiredParam."""
    return Buggy


@pytest.fixture
def fixture_modify_param():
    """Pytest fixture class for RequiredParam."""
    return ModifyParam


@pytest.fixture
def fixture_class_parent_expected_params():
    """Pytest fixture class for expected params of Parent."""
    return {"a": "something", "b": 7, "c": None}


@pytest.fixture
def fixture_class_instance_no_param_interface():
    """Pytest fixture class instance for NoParamInterface."""
    return NoParamInterface()


def test_get_class_tags(
    fixture_class_child: Type[Child], fixture_class_child_tags: Any
):
    """Test get_class_tags class method of BaseObject for correctness.

    Raises
    ------
    AssertError if inheritance logic in get_class_tags is incorrect
    """
    child_tags = fixture_class_child.get_class_tags()

    msg = "Inheritance logic in BaseObject.get_class_tags is incorrect"

    assert child_tags == fixture_class_child_tags, msg


def test_get_class_tag(fixture_class_child: Type[Child], fixture_class_child_tags: Any):
    """Test get_class_tag class method of BaseObject for correctness.

    Raises
    ------
    AssertError if inheritance logic in get_tag is incorrect
    AssertError if default override logic in get_tag is incorrect
    """
    child_tags = {}

    for key in fixture_class_child_tags:
        child_tags[key] = fixture_class_child.get_class_tag(key)

    child_tag_default = fixture_class_child.get_class_tag("foo", "bar")
    child_tag_default_none = fixture_class_child.get_class_tag("bar")

    msg = "Inheritance logic in BaseObject.get_class_tag is incorrect"

    for key in fixture_class_child_tags:
        assert child_tags[key] == fixture_class_child_tags[key], msg

    msg = "Default override logic in BaseObject.get_class_tag is incorrect"

    assert child_tag_default == "bar", msg
    assert child_tag_default_none is None, msg


def test_get_tags(fixture_tag_class_object: Child, fixture_object_tags: Dict[str, Any]):
    """Test get_tags method of BaseObject for correctness.

    Raises
    ------
    AssertError if inheritance logic in get_tags is incorrect
    """
    object_tags = fixture_tag_class_object.get_tags()

    msg = "Inheritance logic in BaseObject.get_tags is incorrect"

    assert object_tags == fixture_object_tags, msg


def test_get_tag(fixture_tag_class_object: Child, fixture_object_tags: Dict[str, Any]):
    """Test get_tag method of BaseObject for correctness.

    Raises
    ------
    AssertError if inheritance logic in get_tag is incorrect
    AssertError if default override logic in get_tag is incorrect
    """
    object_tags = {}
    object_tags_keys = fixture_object_tags.keys()

    for key in object_tags_keys:
        object_tags[key] = fixture_tag_class_object.get_tag(key, raise_error=False)

    object_tag_default = fixture_tag_class_object.get_tag(
        "foo", "bar", raise_error=False
    )
    object_tag_default_none = fixture_tag_class_object.get_tag("bar", raise_error=False)

    msg = "Inheritance logic in BaseObject.get_tag is incorrect"

    for key in object_tags_keys:
        assert object_tags[key] == fixture_object_tags[key], msg

    msg = "Default override logic in BaseObject.get_tag is incorrect"

    assert object_tag_default == "bar", msg
    assert object_tag_default_none is None, msg


def test_get_tag_raises(fixture_tag_class_object: Child):
    """Test that get_tag method raises error for unknown tag.

    Raises
    ------
    AssertError if get_tag does not raise error for unknown tag.
    """
    with pytest.raises(ValueError, match=r"Tag with name"):
        fixture_tag_class_object.get_tag("bar")


def test_set_tags(
    fixture_object_instance_set_tags: Any,
    fixture_object_set_tags: Dict[str, Any],
    fixture_object_dynamic_tags: Dict[str, int],
):
    """Test set_tags method of BaseObject for correctness.

    Raises
    ------
    AssertionError if override logic in set_tags is incorrect
    """
    msg = "Setter/override logic in BaseObject.set_tags is incorrect"

    assert (
        fixture_object_instance_set_tags._tags_dynamic == fixture_object_dynamic_tags
    ), msg
    assert fixture_object_instance_set_tags.get_tags() == fixture_object_set_tags, msg


def test_set_tags_works_with_missing_tags_dynamic_attribute(
    fixture_tag_class_object: Child,
):
    """Test set_tags will still work if _tags_dynamic is missing."""
    base_obj = deepcopy(fixture_tag_class_object)
    delattr(base_obj, "_tags_dynamic")
    assert not hasattr(base_obj, "_tags_dynamic")
    base_obj.set_tags(some_tag="something")
    tags = base_obj.get_tags()
    assert hasattr(base_obj, "_tags_dynamic")
    assert "some_tag" in tags and tags["some_tag"] == "something"


def test_clone_tags():
    """Test clone_tags works as expected."""

    class TestClass(BaseObject):
        _tags = {"some_tag": True, "another_tag": 37}

    class AnotherTestClass(BaseObject):
        pass

    # Simple example of cloning all tags with no tags overlapping
    base_obj = AnotherTestClass()
    test_obj = TestClass()
    assert base_obj.get_tags() == {}
    base_obj.clone_tags(test_obj)
    assert base_obj.get_class_tags() == {}
    assert base_obj.get_tags() == test_obj.get_tags()

    # Simple examples cloning named tags with no tags overlapping
    base_obj = AnotherTestClass()
    test_obj = TestClass()
    assert base_obj.get_tags() == {}
    base_obj.clone_tags(test_obj, tag_names="some_tag")
    assert base_obj.get_class_tags() == {}
    assert base_obj.get_tags() == {"some_tag": True}
    base_obj.clone_tags(test_obj, tag_names=["another_tag"])
    assert base_obj.get_class_tags() == {}
    assert base_obj.get_tags() == test_obj.get_tags()

    # Overlapping tag example where there is tags in each object that aren't
    # in the other object
    another_base_obj = AnotherTestClass()
    another_base_obj.set_tags(some_tag=False, a_new_tag="words")
    another_base_obj_tags = another_base_obj.get_tags()
    test_obj = TestClass()
    assert test_obj.get_tags() == TestClass.get_class_tags()
    test_obj.clone_tags(another_base_obj)
    test_obj_tags = test_obj.get_tags()
    assert test_obj.get_class_tags() == TestClass.get_class_tags()
    # Verify all tags in another_base_obj were cloned into test_obj
    for tag in another_base_obj_tags:
        assert test_obj_tags.get(tag) == another_base_obj_tags[tag]
    # Verify tag that was in test_obj but not another_base_obj still has same value
    # and there aren't any other tags
    assert (
        "another_tag" in test_obj_tags
        and test_obj_tags["another_tag"] == 37
        and len(test_obj_tags) == 3
    )

    # Overlapping tag example using named tags in clone
    another_base_obj = AnotherTestClass()
    another_base_obj.set_tags(some_tag=False, a_new_tag="words")
    another_base_obj_tags = another_base_obj.get_tags()
    test_obj = TestClass()
    assert test_obj.get_tags() == TestClass.get_class_tags()
    test_obj.clone_tags(another_base_obj, tag_names=["a_new_tag"])
    test_obj_tags = test_obj.get_tags()
    assert test_obj.get_class_tags() == TestClass.get_class_tags()
    assert test_obj_tags.get("a_new_tag") == "words"

    # Verify all tags in another_base_obj were cloned into test_obj
    test_obj = TestClass()
    test_obj.clone_tags(another_base_obj)
    test_obj_tags = test_obj.get_tags()
    for tag in another_base_obj_tags:
        assert test_obj_tags.get(tag) == another_base_obj_tags[tag]


def test_is_composite(fixture_composition_dummy: Type[CompositionDummy]):
    """Test is_composite tag for correctness.

    Raises
    ------
    AssertionError if logic behind is_composite is incorrect
    """
    non_composite = fixture_composition_dummy(foo=42)
    composite = fixture_composition_dummy(foo=non_composite)

    assert not non_composite.is_composite()
    assert composite.is_composite()


def test_components(
    fixture_object: Type[BaseObject],
    fixture_class_parent: Type[Parent],
    fixture_composition_dummy: Type[CompositionDummy],
):
    """Test component retrieval.

    Raises
    ------
    AssertionError if logic behind _components is incorrect, logic tested:
        calling _components on a non-composite returns an empty dict
        calling _components on a composite returns name/BaseObject pair in dict,
        and BaseObject returned is identical with attribute of the same name
    """
    non_composite = fixture_composition_dummy(foo=42)
    composite = fixture_composition_dummy(foo=non_composite)

    non_comp_comps = non_composite._components()
    comp_comps = composite._components()
    comp_comps_baseobject_filter = composite._components(fixture_object)
    comp_comps_filter = composite._components(fixture_class_parent)

    assert isinstance(non_comp_comps, dict)
    assert set(non_comp_comps.keys()) == set()

    assert isinstance(comp_comps, dict)
    assert set(comp_comps.keys()) == {"foo_"}
    assert comp_comps["foo_"] == composite.foo_
    assert comp_comps["foo_"] is composite.foo_
    assert comp_comps["foo_"] == composite.foo
    assert comp_comps["foo_"] is not composite.foo

    assert comp_comps == comp_comps_baseobject_filter
    assert comp_comps_filter == {}


def test_components_raises_error_base_class_is_not_class(
    fixture_object: Type[BaseObject], fixture_composition_dummy: Type[CompositionDummy]
):
    """Test _component method raises error if base_class param is not class."""
    non_composite = fixture_composition_dummy(foo=42)
    composite = fixture_composition_dummy(foo=non_composite)
    with pytest.raises(
        TypeError, match="base_class must be a class, but found <class 'int'>"
    ):
        composite._components(7)

    msg = "base_class must be a class, but found <class 'skbase.base._base.BaseObject'>"
    with pytest.raises(
        TypeError,
        match=msg,
    ):
        composite._components(fixture_object())


def test_components_raises_error_base_class_is_not_baseobject_subclass(
    fixture_composition_dummy: Type[CompositionDummy],
):
    """Test _component method raises error if base_class is not BaseObject subclass."""

    class SomeClass:
        pass

    composite = fixture_composition_dummy(foo=SomeClass())
    with pytest.raises(TypeError, match="base_class must be a subclass of BaseObject"):
        composite._components(SomeClass)


# Test parameter interface (get_params, set_params, reset and related methods)
# Some tests of get_params and set_params are adapted from sklearn tests
def test_reset(fixture_reset_tester: Type[ResetTester]):
    """Test reset method for correct behaviour, on a simple estimator.

    Raises
    ------
    AssertionError if logic behind reset is incorrect, logic tested:
        reset should remove any object attributes that are not hyper-parameters,
        with the exception of attributes containing double-underscore "__"
        reset should not remove class attributes or methods
        reset should set hyper-parameters as in pre-reset state
    """
    x = fixture_reset_tester(168)
    x.foo()

    x.reset()

    assert hasattr(x, "a") and x.a == 168
    assert hasattr(x, "b") and x.b == 42
    assert hasattr(x, "c") and x.c == 84
    assert hasattr(x, "clsvar") and x.clsvar == 210
    assert not hasattr(x, "d")
    assert not hasattr(x, "_d")
    assert not hasattr(x, "d_")
    assert hasattr(x, "f__o__o") and x.f__o__o == 252
    assert hasattr(x, "foo")


def test_reset_composite(fixture_reset_tester: Type[ResetTester]):
    """Test reset method for correct behaviour, on a composite estimator."""
    y = fixture_reset_tester(42)
    x = fixture_reset_tester(a=y)

    x.foo(y)
    x.d.foo()

    x.reset()

    assert hasattr(x, "a")
    assert not hasattr(x, "d")
    assert not hasattr(x.a, "d")


def test_get_init_signature(fixture_class_parent: Type[Parent]):
    """Test error is raised when invalid init signature is used."""
    init_sig = fixture_class_parent._get_init_signature()
    init_sig_is_list = isinstance(init_sig, list)
    init_sig_elements_are_params = all(
        isinstance(p, inspect.Parameter) for p in init_sig
    )
    assert (
        init_sig_is_list and init_sig_elements_are_params
    ), "`_get_init_signature` is not returning expected result."


def test_get_init_signature_raises_error_for_invalid_signature(
    fixture_invalid_init: Type[InvalidInitSignatureTester],
):
    """Test error is raised when invalid init signature is used."""
    with pytest.raises(RuntimeError):
        fixture_invalid_init._get_init_signature()


def test_get_param_names(
    fixture_object: Type[BaseObject],
    fixture_class_parent: Type[Parent],
    fixture_class_parent_expected_params: Dict[str, Any],
):
    """Test that get_param_names returns list of string parameter names."""
    param_names = fixture_class_parent.get_param_names()
    assert param_names == sorted([*fixture_class_parent_expected_params])

    param_names = fixture_object.get_param_names()
    assert param_names == []


def test_get_params(
    fixture_class_parent: Type[Parent],
    fixture_class_parent_expected_params: Dict[str, Any],
    fixture_class_instance_no_param_interface: NoParamInterface,
    fixture_composition_dummy: Type[CompositionDummy],
):
    """Test get_params returns expected parameters."""
    # Simple test of returned params
    base_obj = fixture_class_parent()
    params = base_obj.get_params()
    assert params == fixture_class_parent_expected_params

    # Test get_params with composite object
    composite = fixture_composition_dummy(foo=base_obj, bar=84)
    params = composite.get_params()
    assert "foo__a" in params and "foo__b" in params and "foo__c" in params
    assert "bar" in params and params["bar"] == 84
    assert "foo" in params and isinstance(params["foo"], fixture_class_parent)
    assert "foo__a" not in composite.get_params(deep=False)

    # Since NoParamInterface does not have get_params we should just return
    # "foo" and "bar" in params and no other parameters
    composite = fixture_composition_dummy(foo=fixture_class_instance_no_param_interface)
    params = composite.get_params()
    assert "foo" in params and "bar" in params and len(params) == 2


def test_get_params_invariance(
    fixture_class_parent: Type[Parent],
    fixture_composition_dummy: Type[CompositionDummy],
):
    """Test that get_params(deep=False) is subset of get_params(deep=True)."""
    composite = fixture_composition_dummy(foo=fixture_class_parent(), bar=84)
    shallow_params = composite.get_params(deep=False)
    deep_params = composite.get_params(deep=True)
    assert all(item in deep_params.items() for item in shallow_params.items())


def test_get_params_after_set_params(fixture_class_parent: Type[Parent]):
    """Test that get_params returns the same thing before and after set_params.

    Based on scikit-learn check in check_estimator.
    """
    base_obj = fixture_class_parent()

    orig_params = base_obj.get_params(deep=False)
    msg = "get_params result does not match what was passed to set_params"

    base_obj.set_params(**orig_params)
    curr_params = base_obj.get_params(deep=False)
    assert set(orig_params.keys()) == set(curr_params.keys()), msg
    for k, v in curr_params.items():
        assert orig_params[k] is v, msg

    # some fuzz values
    test_values = [-np.inf, np.inf, None]

    test_params = deepcopy(orig_params)
    for param_name in orig_params.keys():
        default_value = orig_params[param_name]
        for value in test_values:
            test_params[param_name] = value
            try:
                base_obj.set_params(**test_params)
            except (TypeError, ValueError):
                params_before_exception = curr_params
                curr_params = base_obj.get_params(deep=False)
                assert set(params_before_exception.keys()) == set(curr_params.keys())
                for k, v in curr_params.items():
                    assert params_before_exception[k] is v
            else:
                curr_params = base_obj.get_params(deep=False)
                assert set(test_params.keys()) == set(curr_params.keys()), msg
                for k, v in curr_params.items():
                    assert test_params[k] is v, msg
        test_params[param_name] = default_value


def test_set_params(
    fixture_class_parent: Type[Parent],
    fixture_class_parent_expected_params: Dict[str, Any],
    fixture_composition_dummy: Type[CompositionDummy],
):
    """Test set_params works as expected."""
    # Simple case of setting a parameter
    base_obj = fixture_class_parent()
    base_obj.set_params(b="updated param value")
    expected_params = deepcopy(fixture_class_parent_expected_params)
    expected_params["b"] = "updated param value"
    assert base_obj.get_params() == expected_params

    # Setting parameter of a composite class
    composite = fixture_composition_dummy(foo=fixture_class_parent(), bar=84)
    composite.set_params(bar=95, foo__b="updated param value")
    params = composite.get_params()
    assert params["bar"] == 95
    assert (
        params["foo__b"] == "updated param value"
        and composite.foo.b == "updated param value"
    )


def test_set_params_raises_error_non_existent_param(
    fixture_class_parent_instance: Parent,
    fixture_composition_dummy: Type[CompositionDummy],
):
    """Test set_params raises an error when passed a non-existent parameter name."""
    # non-existing parameter in svc
    with pytest.raises(ValueError):
        fixture_class_parent_instance.set_params(
            non_existant_param="updated param value"
        )

    # non-existing parameter of composite
    composite = fixture_composition_dummy(foo=fixture_class_parent_instance, bar=84)
    with pytest.raises(ValueError):
        composite.set_params(foo__non_existant_param=True)


def test_set_params_raises_error_non_interface_composite(
    fixture_class_instance_no_param_interface: NoParamInterface,
    fixture_composition_dummy: Type[CompositionDummy],
):
    """Test set_params raises error when setting param of non-conforming composite."""
    # When a composite is made up of a class that doesn't have the BaseObject
    # parameter interface, we should get a AttributeError when trying to
    # set the composite's params
    composite = fixture_composition_dummy(foo=fixture_class_instance_no_param_interface)
    with pytest.raises(AttributeError):
        composite.set_params(foo__a=88)


def test_raises_on_get_params_for_param_arg_not_assigned_to_attribute():
    """Test get_params raises error if param not assigned to same named attribute."""

    class BadObject(BaseObject):
        # Here we don't assign param to self.param as expected in interface
        def __init__(self, param=5):
            super().__init__()

    est = BadObject()
    msg = "'BadObject' object has no attribute 'param'"

    with pytest.raises(AttributeError, match=msg):
        est.get_params()


def test_set_params_with_no_param_to_set_returns_object(
    fixture_class_parent: Type[Parent],
):
    """Test set_params correctly returns self when no parameters are set."""
    base_obj = fixture_class_parent()
    orig_params = deepcopy(base_obj.get_params())
    base_obj_set_params = base_obj.set_params()
    assert (
        isinstance(base_obj_set_params, fixture_class_parent)
        and base_obj_set_params.get_params() == orig_params
    )


# This section tests the clone functionality
# These have been adapted from sklearn's tests of clone to use the clone
# method that is included as part of the BaseObject interface
def test_clone(fixture_class_parent_instance: Parent):
    """Test that clone is making a deep copy as expected."""
    # Creates a BaseObject and makes a copy of its original state
    # (which, in this case, is the current state of the BaseObject),
    # and check that the obtained copy is a correct deep copy.
    new_base_obj = fixture_class_parent_instance.clone()
    assert fixture_class_parent_instance is not new_base_obj
    assert fixture_class_parent_instance.get_params() == new_base_obj.get_params()


def test_clone_2(fixture_class_parent_instance: Parent):
    """Test that clone does not copy attributes not set in constructor."""
    # We first create an estimator, give it an own attribute, and
    # make a copy of its original state. Then we check that the copy doesn't
    # have the specific attribute we manually added to the initial estimator.

    # base_obj = fixture_class_parent(a=7.0, b="some_str")
    fixture_class_parent_instance.own_attribute = "test"
    new_base_obj = fixture_class_parent_instance.clone()
    assert not hasattr(new_base_obj, "own_attribute")


def test_clone_raises_error_for_nonconforming_objects(
    fixture_invalid_init: Type[InvalidInitSignatureTester],
    fixture_buggy: Type[Buggy],
    fixture_modify_param: Type[ModifyParam],
):
    """Test that clone raises an error on nonconforming BaseObjects."""
    buggy = fixture_buggy()
    buggy.a = 2
    with pytest.raises(RuntimeError):
        buggy.clone()

    varg_obj = fixture_invalid_init(a=7)
    with pytest.raises(RuntimeError):
        varg_obj.clone()

    obj_that_modifies = fixture_modify_param(a=[0])
    with pytest.raises(RuntimeError):
        obj_that_modifies.clone()


def test_clone_param_is_none(fixture_class_parent: Type[Parent]):
    """Test clone with keyword parameter set to None."""
    base_obj = fixture_class_parent(c=None)
    new_base_obj = clone(base_obj)
    new_base_obj2 = base_obj.clone()
    assert base_obj.c is new_base_obj.c
    assert base_obj.c is new_base_obj2.c


def test_clone_empty_array(fixture_class_parent: Type[Parent]):
    """Test clone with keyword parameter is scipy sparse matrix.

    This test is based on scikit-learn regression test to make sure clone
    works with default parameter set to scipy sparse matrix.
    """
    # Regression test for cloning estimators with empty arrays
    base_obj = fixture_class_parent(c=np.array([]))
    new_base_obj = clone(base_obj)
    new_base_obj2 = base_obj.clone()
    np.testing.assert_array_equal(base_obj.c, new_base_obj.c)
    np.testing.assert_array_equal(base_obj.c, new_base_obj2.c)


def test_clone_sparse_matrix(fixture_class_parent: Type[Parent]):
    """Test clone with keyword parameter is scipy sparse matrix.

    This test is based on scikit-learn regression test to make sure clone
    works with default parameter set to scipy sparse matrix.
    """
    base_obj = fixture_class_parent(c=sp.csr_matrix(np.array([[0]])))
    new_base_obj = clone(base_obj)
    new_base_obj2 = base_obj.clone()
    np.testing.assert_array_equal(base_obj.c, new_base_obj.c)
    np.testing.assert_array_equal(base_obj.c, new_base_obj2.c)


def test_clone_nan(fixture_class_parent: Type[Parent]):
    """Test clone with keyword parameter is np.nan.

    This test is based on scikit-learn regression test to make sure clone
    works with default parameter set to np.nan.
    """
    # Regression test for cloning estimators with default parameter as np.nan
    base_obj = fixture_class_parent(c=np.nan)
    new_base_obj = clone(base_obj)
    new_base_obj2 = base_obj.clone()

    assert base_obj.c is new_base_obj.c
    assert base_obj.c is new_base_obj2.c


def test_clone_estimator_types(fixture_class_parent: Type[Parent]):
    """Test clone works for parameters that are types rather than instances."""
    base_obj = fixture_class_parent(c=fixture_class_parent)
    new_base_obj = base_obj.clone()

    assert base_obj.c == new_base_obj.c


def test_clone_class_rather_than_instance_raises_error(
    fixture_class_parent: Type[Parent],
):
    """Test clone raises expected error when cloning a class instead of an instance."""
    msg = "You should provide an instance of scikit-learn estimator"
    with pytest.raises(TypeError, match=msg):
        clone(fixture_class_parent)


# Tests of BaseObject pretty printing representation inspired by sklearn
def test_baseobject_repr(
    fixture_class_parent: Type[Parent],
    fixture_composition_dummy: Type[CompositionDummy],
):
    """Test BaseObject repr works as expected."""
    # Simple test where all parameters are left at defaults
    # Should not see parameters and values in printed representation

    base_obj = fixture_class_parent()
    assert repr(base_obj) == "Parent()"

    # Check that we can alter the detail about params that is printed
    # using config_context with ``print_changed_only=False``
    with config_context(print_changed_only=False, display="text"):
        assert repr(base_obj) == "Parent(a='something', b=7, c=None)"

    simple_composite = fixture_composition_dummy(foo=fixture_class_parent())
    assert repr(simple_composite) == "CompositionDummy(foo=Parent())"

    long_base_obj_repr = fixture_class_parent(a=["long_params"] * 1000)
    assert len(repr(long_base_obj_repr)) == 535


def test_baseobject_str(fixture_class_parent_instance: Parent):
    """Test BaseObject string representation works."""
    str(fixture_class_parent_instance)


def test_baseobject_repr_mimebundle_(fixture_class_parent_instance: Parent):
    """Test display configuration controls output."""
    # Checks the display configuration flag controls the json output
    with config_context(display="diagram"):
        output = fixture_class_parent_instance._repr_mimebundle_()
        assert "text/plain" in output
        assert "text/html" in output

    with config_context(display="text"):
        output = fixture_class_parent_instance._repr_mimebundle_()
        assert "text/plain" in output
        assert "text/html" not in output


def test_repr_html_wraps(fixture_class_parent_instance: Parent):
    """Test display configuration flag controls the html output."""
    with config_context(display="diagram"):
        output = fixture_class_parent_instance._repr_html_()
        assert "<style>" in output

    with config_context(display="text"):
        msg = "_repr_html_ is only defined when"
        with pytest.raises(AttributeError, match=msg):
            fixture_class_parent_instance._repr_html_()


# Test BaseObject's ability to generate test instances
def test_get_test_params(fixture_class_parent_instance: Parent):
    """Test get_test_params returns empty dictionary."""
    base_obj = fixture_class_parent_instance
    test_params = base_obj.get_test_params()
    assert isinstance(test_params, dict) and len(test_params) == 0


def test_get_test_params_raises_error_when_params_required(
    fixture_required_param: Type[RequiredParam],
):
    """Test get_test_params raises an error when parameters are required."""
    with pytest.raises(ValueError):
        fixture_required_param(7).get_test_params()


def test_create_test_instance(
    fixture_class_parent: Type[Parent], fixture_class_parent_instance: Parent
):
    """Test first that create_test_instance logic works."""
    base_obj = fixture_class_parent.create_test_instance()

    # Check that init does not construct object of other class than itself
    assert isinstance(base_obj, fixture_class_parent_instance.__class__), (
        "Object returned by create_test_instance must be an instance of the class, "
        f"but found {type(base_obj)}."
    )

    msg = (
        f"{fixture_class_parent.__name__}.__init__ should call "
        f"super({fixture_class_parent.__name__}, self).__init__, "
        "but that does not seem to be the case. Please ensure to call the "
        f"parent class's constructor in {fixture_class_parent.__name__}.__init__"
    )
    assert hasattr(base_obj, "_tags_dynamic"), msg


def test_create_test_instances_and_names(fixture_class_parent_instance: Parent):
    """Test that create_test_instances_and_names works."""
    base_objs, names = fixture_class_parent_instance.create_test_instances_and_names()

    assert isinstance(base_objs, list), (
        "First return of create_test_instances_and_names must be a list, "
        f"but found {type(base_objs)}."
    )
    assert isinstance(names, list), (
        "Second return of create_test_instances_and_names must be a list, "
        f"but found {type(names)}."
    )

    assert all(
        [isinstance(est, fixture_class_parent_instance.__class__) for est in base_objs]
    ), (
        "List elements of first return returned by create_test_instances_and_names "
        "all must be an instance of the class"
    )

    assert all([isinstance(name, str) for name in names]), (
        "List elements of second return returned by create_test_instances_and_names"
        " all must be strings."
    )

    assert len(base_objs) == len(names), (
        "The two lists returned by create_test_instances_and_names must have "
        "equal length."
    )


# Tests _has_implementation_of interface
def test_has_implementation_of(
    fixture_class_parent_instance: Parent, fixture_class_child_instance: Child
):
    """Test _has_implementation_of detects methods in class with overrides in mro."""
    # When the class overrides a parent classes method should return True
    assert fixture_class_child_instance._has_implementation_of("some_method")
    # When class implements method first time it shoudl return False
    assert not fixture_class_child_instance._has_implementation_of("some_other_method")

    # If the method is defined the first time in the parent class it should not
    # return _has_implementation_of == True
    assert not fixture_class_parent_instance._has_implementation_of("some_method")


class ConfigTester(BaseObject):
    _config = {"foo_config": 42, "bar": "a"}

    clsvar = 210

    def __init__(self, a, b=42):
        self.a = a
        self.b = b
        self.c = 84


class AnotherConfigTester(BaseObject):
    _config = {"print_changed_only": False, "bar": "a"}

    clsvar = 210

    def __init__(self, a, b=42):
        self.a = a
        self.b = b
        self.c = 84


class ConfigExtensionInterfaceTester(BaseObject):
    _config = {"print_changed_only": False, "bar": "a"}

    clsvar = 210

    def __init__(self, a, b=42):
        self.a = a
        self.b = b
        self.c = 84

    def __skbase_get_config__(self):
        """Return get_config extension."""
        return {"print_changed_only": True, "some_other_config": 70}


def test_local_config_without_use_of_extension_interface():
    """Test ``BaseObject().get_config`` and ``BaseObject().set_config``.

    ``BaseObject.get_config()`` should return the global dict updated with any local
    configs defined in ``BaseObject._config`` or set on the instance with
    ``BaseObject().set_config()``.
    """
    # Initially test that We can retrieve the local config with local configs
    # as defined in BaseObject._config

    # Case 1: local configs are not part of global config param names
    obj = ConfigTester(4242)
    obj_config = obj.get_config()
    current_global_config = get_config().copy()
    expected_global_config = set(current_global_config.keys())
    assert isinstance(obj_config, dict)
    assert set(obj_config.keys()) == expected_global_config | {"foo_config", "bar"}
    assert obj_config["foo_config"] == 42
    assert obj_config["bar"] == "a"
    for param_name in current_global_config:
        assert obj_config[param_name] == current_global_config[param_name]

    # Case 2: local configs overlap with (will override) global params
    obj = AnotherConfigTester(4242)
    obj_config = obj.get_config()
    current_global_config = get_config().copy()
    expected_global_config = set(current_global_config.keys())
    assert isinstance(obj_config, dict)
    assert set(obj_config.keys()) == expected_global_config | {"bar"}
    assert obj_config["bar"] == "a"
    # Should have overrided global config value which is set to True
    assert obj_config["print_changed_only"] is False
    for param_name in current_global_config:
        if param_name != "print_changed_only":
            assert obj_config[param_name] == current_global_config[param_name]

    # Case 3: local configs are not part of global config param names and we also
    # make use of dynamic BaseObject.set_config()
    obj = ConfigTester(4242)
    obj_config = obj.get_config()
    current_global_config = get_config().copy()
    expected_global_config = set(current_global_config.keys())

    # Verify set config returns the original object
    setconfig_return = obj.set_config(foobar=126)
    assert obj is setconfig_return

    obj.set_config(**{"bar": "b"})
    updated_obj_config = obj.get_config()
    assert isinstance(updated_obj_config, dict)
    assert set(updated_obj_config.keys()) == (
        expected_global_config | {"foo_config", "bar", "foobar"}
    )
    assert updated_obj_config["foo_config"] == 42
    assert updated_obj_config["bar"] == "b"
    assert updated_obj_config["foobar"] == 126

    # Case 4: local configs are not part of global config param names and we also
    # make use of dynamic BaseObject.set_config() to update a config that is also
    # part of global config
    obj = ConfigTester(4242)
    obj_config = obj.get_config()
    current_global_config = get_config().copy()
    expected_global_config = set(current_global_config.keys())

    # Verify set config returns the original object
    setconfig_return = obj.set_config(print_changed_only=False)
    assert obj is setconfig_return

    updated_obj_config = obj.get_config()
    assert isinstance(updated_obj_config, dict)
    assert set(updated_obj_config.keys()) == (
        expected_global_config | {"foo_config", "bar"}
    )
    assert updated_obj_config["foo_config"] == 42
    assert updated_obj_config["bar"] == "a"
    assert updated_obj_config["print_changed_only"] is False
    for param_name in current_global_config:
        if param_name != "print_changed_only":
            assert updated_obj_config[param_name] == current_global_config[param_name]

    # Case 5: local configs overlap with (will override) global params
    # Then the local config defined in AnotherConfigTester._config is overrode again
    # by calling AnotherConfigTester().set_config()
    obj = AnotherConfigTester(4242)
    obj.set_config(print_changed_only=True)
    obj_config = obj.get_config()
    current_global_config = get_config().copy()
    expected_global_config = set(current_global_config.keys())
    assert isinstance(obj_config, dict)
    assert set(obj_config.keys()) == expected_global_config | {"bar"}
    assert obj_config["bar"] == "a"
    # Should have overrided global config value which is set to True
    assert obj_config["print_changed_only"] is True
    for param_name in current_global_config:
        if param_name != "print_changed_only":
            assert obj_config[param_name] == current_global_config[param_name]


def test_local_config_with_use_of_extension_interface():
    """Test BaseObject local config interface when ``__skbase_get_config__`` defined.

    BaseObject.get_config() should return the global dict updated in the following
    order:

        - Any config returned by ``BaseObject.__skbase_get_config__``.
        - Any configs defined in ``BaseObject._config`` or set on the instance with
          ``BaseObject().set_config()``.
    """
    current_global_config = get_config().copy()
    obj = ConfigExtensionInterfaceTester(4242)
    obj_config = obj.get_config()
    assert "some_other_config" in obj_config
    assert obj_config["print_changed_only"] is False

    expected_global_config = set(current_global_config.keys())
    assert isinstance(obj_config, dict)
    assert set(obj_config.keys()) == expected_global_config | {
        "some_other_config",
        "bar",
    }
    assert obj_config["bar"] == "a"
    # Should have overrided global config value which is set to True

    for param_name in current_global_config:
        if param_name != "print_changed_only":
            assert obj_config[param_name] == current_global_config[param_name]

    # Now lets verify we can override the config items only returned by
    # __skbase_get_config__ extension interface
    obj.set_config(some_other_config=22)
    obj_config_updated = obj.get_config()
    assert obj_config_updated["some_other_config"] == 22
    for param_name in obj_config:
        if param_name != "some_other_config":
            assert obj_config_updated[param_name] == obj_config[param_name]


def local_config_interface_does_not_affect_global_config_interface():
    """Test that calls to instance config interface doesn't impact global config."""
    from skbase.config import get_default_config, global_config

    obj = AnotherConfigTester(4242)
    _global_config_before = global_config.copy()
    _default_config_before = get_default_config()
    global_config_before = get_config().copy()
    obj.set_config(print_changed_only=False, some_other_param=7)
    global_config_after = get_config().copy()
    assert global_config_before == global_config_after
    assert "some_other_param" not in global_config_after
    assert _global_config_before == global_config
    assert _default_config_before == get_default_config()


class FittableCompositionDummy(BaseEstimator):
    """Potentially composite object, for testing."""

    def __init__(self, foo, bar=84):
        self.foo = foo
        self.foo_ = deepcopy(foo)
        self.bar = bar

    def fit(self):
        if hasattr(self.foo_, "fit"):
            self.foo_.fit()
        self._is_fitted = True


def test_eq_dunder():
    """Tests equality dunder for BaseObject descendants.

    Equality should be determined only by get_params results.

    Raises
    ------
    AssertionError if logic behind __eq__ is incorrect, logic tested:
        equality of non-composites depends only on params, not on identity
        equality of composites depends only on params, not on identity
        result is not affected by fitting the estimator
    """
    non_composite = FittableCompositionDummy(foo=42)
    non_composite_2 = FittableCompositionDummy(foo=42)
    non_composite_3 = FittableCompositionDummy(foo=84)

    composite = FittableCompositionDummy(foo=non_composite)
    composite_2 = FittableCompositionDummy(foo=non_composite_2)
    composite_3 = FittableCompositionDummy(foo=non_composite_3)

    # test basic equality - expected equalitiesi as per parameters
    assert non_composite == non_composite
    assert composite == composite
    assert non_composite == non_composite_2
    assert non_composite != non_composite_3
    assert non_composite_2 != non_composite_3
    assert composite == composite_2
    assert composite != composite_3
    assert composite_2 != composite_3

    # test interaction with clone and copy
    assert non_composite.clone() == non_composite
    assert composite.clone() == composite
    assert deepcopy(non_composite) == non_composite
    assert deepcopy(composite) == composite

    # test that equality is not be affected by fitting
    composite.fit()
    non_composite_2.fit()
    # composite_2 is an unfitted version of composite
    # composite is an unfitted version of non_composite_2

    assert non_composite == non_composite
    assert composite == composite
    assert non_composite == non_composite_2
    assert non_composite != non_composite_3
    assert non_composite_2 != non_composite_3
    assert composite == composite_2
    assert composite != composite_3
    assert composite_2 != composite_3<|MERGE_RESOLUTION|>--- conflicted
+++ resolved
@@ -79,11 +79,7 @@
 from sklearn.base import clone
 
 from skbase.base import BaseEstimator, BaseObject
-<<<<<<< HEAD
-from skbase.config import config_context  # type: ignore
-=======
-from skbase.config import get_config
->>>>>>> ddaa90e0
+from skbase.config import config_context, get_config
 from skbase.tests.conftest import Child, Parent
 from skbase.tests.mock_package.test_mock_package import CompositionDummy
 
