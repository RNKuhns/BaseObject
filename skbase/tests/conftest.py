# -*- coding: utf-8 -*-
"""Common functionality for skbase unit tests."""
from typing import List

from skbase.base import BaseEstimator, BaseObject

__all__: List[str] = [
    "SKBASE_BASE_CLASSES",
    "SKBASE_MODULES",
    "SKBASE_PUBLIC_MODULES",
    "SKBASE_PUBLIC_CLASSES_BY_MODULE",
    "SKBASE_CLASSES_BY_MODULE",
    "SKBASE_PUBLIC_FUNCTIONS_BY_MODULE",
    "SKBASE_FUNCTIONS_BY_MODULE",
]
__author__: List[str] = ["fkiraly", "RNKuhns"]

SKBASE_BASE_CLASSES = (BaseObject, BaseEstimator)
SKBASE_MODULES = (
    "skbase",
    "skbase._exceptions",
    "skbase.base",
    "skbase.base._base",
    "skbase.base._meta",
    "skbase.base._tagmanager",
    "skbase.lookup",
    "skbase.lookup.tests",
    "skbase.lookup.tests.test_lookup",
    "skbase.lookup._lookup",
    "skbase.testing",
    "skbase.testing.test_all_objects",
    "skbase.testing.utils",
    "skbase.testing.utils._conditional_fixtures",
    "skbase.testing.utils._dependencies",
    "skbase.testing.utils.deep_equals",
    "skbase.testing.utils.inspect",
    "skbase.testing.utils.tests",
    "skbase.testing.utils.tests.test_deep_equals",
    "skbase.tests",
    "skbase.tests.conftest",
    "skbase.tests.test_base",
    "skbase.tests.test_baseestimator",
    "skbase.tests.mock_package.test_mock_package",
    "skbase.utils",
    "skbase.utils._iter",
    "skbase.utils._nested_iter",
    "skbase.utils._utils",
    "skbase.validate",
    "skbase.validate._named_objects",
    "skbase.validate._types",
)
SKBASE_PUBLIC_MODULES = (
    "skbase",
    "skbase.base",
    "skbase.lookup",
    "skbase.lookup.tests",
    "skbase.lookup.tests.test_lookup",
    "skbase.testing",
    "skbase.testing.test_all_objects",
    "skbase.testing.utils",
    "skbase.testing.utils.deep_equals",
    "skbase.testing.utils.inspect",
    "skbase.testing.utils.tests",
    "skbase.testing.utils.tests.test_deep_equals",
    "skbase.tests",
    "skbase.tests.conftest",
    "skbase.tests.test_base",
    "skbase.tests.test_baseestimator",
    "skbase.tests.mock_package.test_mock_package",
    "skbase.utils",
    "skbase.validate",
)
SKBASE_PUBLIC_CLASSES_BY_MODULE = {
    "skbase._exceptions": ("FixtureGenerationError", "NotFittedError"),
    "skbase.base": (
        "BaseEstimator",
        "BaseMetaEstimator",
        "BaseMetaObject",
        "BaseObject",
    ),
    "skbase.base._base": ("BaseEstimator", "BaseObject"),
    "skbase.base._meta": ("BaseMetaObject", "BaseMetaEstimator"),
    "skbase.lookup._lookup": ("ClassInfo", "FunctionInfo", "ModuleInfo"),
    "skbase.testing": ("BaseFixtureGenerator", "QuickTester", "TestAllObjects"),
    "skbase.testing.test_all_objects": (
        "BaseFixtureGenerator",
        "QuickTester",
        "TestAllObjects",
    ),
}
SKBASE_CLASSES_BY_MODULE = SKBASE_PUBLIC_CLASSES_BY_MODULE.copy()
SKBASE_CLASSES_BY_MODULE.update(
<<<<<<< HEAD
    {"skbase.base._meta": ("BaseMetaObject", "BaseMetaEstimator", "_MetaObjectMixin")}
=======
    {
        "skbase.base._meta": ("BaseMetaEstimator",),
        "skbase.base._tagmanager": ("_FlagManager",),
    }
>>>>>>> 39f6adf7
)
SKBASE_PUBLIC_FUNCTIONS_BY_MODULE = {
    "skbase.lookup": ("all_objects", "get_package_metadata"),
    "skbase.lookup._lookup": ("all_objects", "get_package_metadata"),
    "skbase.testing.utils._conditional_fixtures": (
        "create_conditional_fixtures_and_names",
    ),
    "skbase.testing.utils.deep_equals": ("deep_equals",),
    "skbase.validate": (
        "check_sequence_named_objects",
        "check_sequence",
        "check_type",
        "is_sequence",
        "is_sequence_named_objects",
    ),
    "skbase.validate._named_objects": (
        "check_sequence_named_objects",
        "is_sequence_named_objects",
    ),
    "skbase.utils": (
        "flatten",
        "is_flat",
        "make_strings_unique",
        "subset_dict_keys",
        "unflat_len",
        "unflatten",
    ),
    "skbase.utils._iter": ("make_strings_unique",),
    "skbase.utils._nested_iter": (
        "flatten",
        "is_flat",
        "unflat_len",
        "unflatten",
    ),
    "skbase.utils._utils": ("subset_dict_keys",),
    "skbase.validate._types": ("check_sequence", "check_type", "is_sequence"),
}
SKBASE_FUNCTIONS_BY_MODULE = SKBASE_PUBLIC_FUNCTIONS_BY_MODULE.copy()
SKBASE_FUNCTIONS_BY_MODULE.update(
    {
        "skbase.lookup._lookup": (
            "_determine_module_path",
            "_get_return_tags",
            "_is_ignored_module",
            "all_objects",
            "_is_non_public_module",
            "get_package_metadata",
            "_make_dataframe",
            "_walk",
            "_filter_by_tags",
            "_filter_by_class",
            "_import_module",
            "_check_object_types",
            "_get_module_info",
        ),
        "skbase.testing.utils._dependencies": (
            "_check_soft_dependencies",
            "_check_python_version",
        ),
        "skbase.testing.utils.deep_equals": (
            "_pandas_equals",
            "_dict_equals",
            "_is_pandas",
            "_is_npnan",
            "_tuple_equals",
            "_fh_equals",
            "deep_equals",
            "_is_npndarray",
            "_coerce_list",
        ),
        "skbase.testing.utils.inspect": ("_get_args",),
        "skbase.utils._iter": (
            "_format_seq_to_str",
            "_remove_type_text",
            "_scalar_to_seq",
            "make_strings_unique",
        ),
        "skbase.utils._nested_iter": (
            "flatten",
            "is_flat",
            "_remove_single",
            "unflat_len",
            "unflatten",
        ),
        "skbase.utils._utils": ("subset_dict_keys",),
        "skbase.validate._named_objects": (
            "check_sequence_named_objects",
            "is_sequence_named_objects",
            "_named_baseobject_error_msg",
        ),
        "skbase.validate._types": (
            "check_sequence",
            "check_type",
            "is_sequence",
            "_convert_scalar_seq_type_input_to_tuple",
        ),
    }
)


# Fixture class for testing tag system
class Parent(BaseObject):
    """Parent class to test BaseObject's usage."""

    _tags = {"A": "1", "B": 2, "C": 1234, "3": "D"}

    def __init__(self, a="something", b=7, c=None):
        """Initialize the class."""
        self.a = a
        self.b = b
        self.c = c
        super().__init__()

    def some_method(self):
        """To be implemented by child class."""
        pass


# Fixture class for testing tag system, child overrides tags
class Child(Parent):
    """Child class that is child of FixtureClassParent."""

    _tags = {"A": 42, "3": "E"}
    __author__ = ["fkiraly", "RNKuhns"]

    def some_method(self):
        """Child class' implementation."""
        pass

    def some_other_method(self):
        """To be implemented in the child class."""
        pass<|MERGE_RESOLUTION|>--- conflicted
+++ resolved
@@ -90,14 +90,14 @@
 }
 SKBASE_CLASSES_BY_MODULE = SKBASE_PUBLIC_CLASSES_BY_MODULE.copy()
 SKBASE_CLASSES_BY_MODULE.update(
-<<<<<<< HEAD
-    {"skbase.base._meta": ("BaseMetaObject", "BaseMetaEstimator", "_MetaObjectMixin")}
-=======
     {
-        "skbase.base._meta": ("BaseMetaEstimator",),
+        "skbase.base._meta": (
+            "BaseMetaObject",
+            "BaseMetaEstimator",
+            "_MetaObjectMixin",
+        ),
         "skbase.base._tagmanager": ("_FlagManager",),
     }
->>>>>>> 39f6adf7
 )
 SKBASE_PUBLIC_FUNCTIONS_BY_MODULE = {
     "skbase.lookup": ("all_objects", "get_package_metadata"),
