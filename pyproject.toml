--- conflicted
+++ resolved
@@ -35,11 +35,7 @@
 ]
 requires-python = ">=3.7,<3.11"
 dependencies = [
-<<<<<<< HEAD
-    "scikit-learn>=0.24.0,<1.2.0", "typing-extensions"
-=======
     "scikit-learn>=0.24.0,<1.2.0", "typing-extensions", "pytest"
->>>>>>> 302df4f0
 ]
 
 [project.optional-dependencies]
@@ -131,11 +127,7 @@
 [tool.doc8]
 max-line-length = 88
 ignore = ["D004"]
-<<<<<<< HEAD
-ignore_path = ["docs/_build"]
-=======
 ignore_path = ["docs/_build", "docs/source/api_reference/auto_generated"]
->>>>>>> 302df4f0
 
 [tool.bandit]
 exclude_dirs = ["*/tests/*", "*/testing/*"]